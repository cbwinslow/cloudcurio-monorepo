#
# Copyright (c) 2006-2020 Wade Alcorn - wade@bindshell.net
# Browser Exploitation Framework (BeEF) - http://beefproject.com
# See the file 'doc/COPYING' for copying permission
#
beef:
    module:
        test_get_variable:
<<<<<<< HEAD
            enable: enable
=======
            enable: true
>>>>>>> bd354697
            category: "Debug"
            name: "Test JS variable passing"
            description: "Test for JS variable passing from another BeEF's script via Window object"
            authors: ["dnkolegov"]
            target:
                 working: ["All"]<|MERGE_RESOLUTION|>--- conflicted
+++ resolved
@@ -6,11 +6,7 @@
 beef:
     module:
         test_get_variable:
-<<<<<<< HEAD
-            enable: enable
-=======
             enable: true
->>>>>>> bd354697
             category: "Debug"
             name: "Test JS variable passing"
             description: "Test for JS variable passing from another BeEF's script via Window object"
