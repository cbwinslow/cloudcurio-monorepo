#
# Copyright (c) 2006-2024 Wade Alcorn - wade@bindshell.net
# Browser Exploitation Framework (BeEF) - https://beefproject.com
# See the file 'doc/COPYING' for copying permission
#

gem 'net-smtp', require: false
gem 'json'

gem 'eventmachine', '~> 1.2', '>= 1.2.7'
gem 'thin', '~> 1.8'
gem 'sinatra', '~> 3.2'
gem 'rack', '~> 2.2'
gem 'rack-protection', '~> 3.2.0'
gem 'em-websocket', '~> 0.5.3' # WebSocket support
gem 'uglifier', '~> 4.2'
gem 'mime-types', '~> 3.5'
gem 'execjs', '~> 2.9'
gem 'ansi', '~> 1.5'
gem 'term-ansicolor', :require => 'term/ansicolor'
gem 'rubyzip', '~> 2.3'
gem 'espeak-ruby', '~> 1.1.0' # Text-to-Voice
gem 'rake', '~> 13.1'
gem 'otr-activerecord', '~> 2.2.0'
<<<<<<< HEAD
gem 'sqlite3', '~> 1.6'
gem 'rubocop', '~> 1.60.2', require: false
=======
gem 'sqlite3', '~> 1.7'
gem 'rubocop', '~> 1.59.0', require: false
>>>>>>> addfffb5

# Geolocation support
group :geoip do
  gem 'maxmind-db', '~> 1.2'
end

gem 'parseconfig', '~> 1.1', '>= 1.1.2'
gem 'erubis', '~> 2.7'

# Metasploit Integration extension
group :ext_msf do
  gem 'msfrpc-client', '~> 1.1', '>= 1.1.2'
  gem 'xmlrpc', '~> 0.3.3'
end

# Notifications extension
group :ext_notifications do
  # Pushover
  gem 'rushover', '~> 0.3.0'
  # Slack
  gem 'slack-notifier', '~> 2.4'
end

# DNS extension
group :ext_dns do
  gem 'async-dns', '~> 1.3'
  gem 'async', '~> 1.31'
end

# QRcode extension
group :ext_qrcode do
  gem 'qr4r', '~> 0.6.1'
end

# For running unit tests
group :test do
    gem 'test-unit-full', '~> 0.0.5'
    gem 'rspec', '~> 3.12'
    gem 'rdoc', '~> 6.6'
    gem 'browserstack-local', '~> 1.4'

    gem 'irb', '~> 1.11'
    gem 'pry-byebug', '~> 3.10', '>= 3.10.1'

    gem 'rest-client', '~> 2.1.0'
    gem 'websocket-client-simple', '~> 0.6.1'

    # Note: curb gem requires curl libraries
    # sudo apt-get install libcurl4-openssl-dev
    gem 'curb', '~> 1.0', '>= 1.0.5'

    # Note: selenium-webdriver 3.x is incompatible with Firefox version 48 and prior
    # gem 'selenium' # Requires old version of selenium which is no longer available
    gem 'geckodriver-helper', '~> 0.24.0'
    gem 'selenium-webdriver', '~> 4.17'

    # Note: nokogiri is needed by capybara which may require one of the below commands
    # sudo apt-get install libxslt-dev libxml2-dev
    # sudo port install libxml2 libxslt
    gem 'capybara', '~> 3.39'
end

source 'https://rubygems.org'<|MERGE_RESOLUTION|>--- conflicted
+++ resolved
@@ -22,13 +22,8 @@
 gem 'espeak-ruby', '~> 1.1.0' # Text-to-Voice
 gem 'rake', '~> 13.1'
 gem 'otr-activerecord', '~> 2.2.0'
-<<<<<<< HEAD
-gem 'sqlite3', '~> 1.6'
+gem 'sqlite3', '~> 1.7'
 gem 'rubocop', '~> 1.60.2', require: false
-=======
-gem 'sqlite3', '~> 1.7'
-gem 'rubocop', '~> 1.59.0', require: false
->>>>>>> addfffb5
 
 # Geolocation support
 group :geoip do
