--- conflicted
+++ resolved
@@ -31,12 +31,9 @@
 gem "erubis"
 gem "dm-migrations"
 gem "msfrpc-client"
-<<<<<<< HEAD
 gem "rubyzip", "~> 1.0.0"
-=======
 gem "rubydns"
 gem "sourcify"
->>>>>>> a75a95b6
 
 # notifications
 gem "twitter", ">= 5.0.0"
