# BeEF's Gemfile

#
# Copyright (c) 2006-2019 Wade Alcorn - wade@bindshell.net
# Browser Exploitation Framework (BeEF) - http://beefproject.com
# See the file 'doc/COPYING' for copying permission
#

gem 'eventmachine'
gem 'thin'
gem 'sinatra'
gem 'rack'
gem 'rack-protection'
gem 'em-websocket' # WebSocket support
gem 'uglifier'
gem 'mime-types'
gem 'execjs'
gem 'ansi'
gem 'term-ansicolor', :require => 'term/ansicolor'
gem 'json'
gem 'rubyzip', '>= 1.2.2'
gem 'espeak-ruby', '>= 1.0.4' # Text-to-Voice
gem 'nokogiri', '>= 1.10.4'
gem 'rake'
<<<<<<< HEAD

# SQLite support
group :sqlite do
  gem 'dm-sqlite-adapter'
end

# PostgreSQL support
group :postgres do
  #gem dm-postgres-adapter
end

# MySQL support
group :mysql do
  #gem dm-mysql-adapter
end
=======
gem 'therubyracer'
gem 'otr-activerecord'
gem 'sqlite3'
>>>>>>> 5a05bd96

# Geolocation support
group :geoip do
  gem 'maxmind-db'
end

gem 'parseconfig'
gem 'erubis'

# Metasploit Integration extension
group :ext_msf do
  gem 'msfrpc-client'
  gem 'xmlrpc'
end

# Notifications extension
group :ext_notifications do
  # Pushover
  gem 'rushover'
  # Slack
  gem 'slack-notifier'
  # Twitter
  gem 'twitter', '>= 5.0.0'
end

# DNS extension
group :ext_dns do
  gem 'rubydns', '~> 0.7.3'
end

# QRcode extension
group :ext_qrcode do
  gem 'qr4r'
end

# For running unit tests
group :test do
    gem 'test-unit'
    gem 'test-unit-full'
    gem 'rspec'
	gem 'rdoc'
    # curb gem requires curl libraries
    # sudo apt-get install libcurl4-openssl-dev
    gem 'curb'
    # selenium-webdriver 3.x is incompatible with Firefox version 48 and prior
    # gem 'selenium' # Requires old version of selenium which is no longer available
    gem 'geckodriver-helper'
    gem 'selenium-webdriver'
    # nokogirl is needed by capybara which may require one of the below commands
    # sudo apt-get install libxslt-dev libxml2-dev
    # sudo port install libxml2 libxslt
    gem 'capybara'
    # RESTful API tests/generic command module tests
    gem 'rest-client', '>= 2.0.1'
    gem 'irb'
    gem 'pry-byebug'
end

source 'https://rubygems.org'<|MERGE_RESOLUTION|>--- conflicted
+++ resolved
@@ -22,27 +22,9 @@
 gem 'espeak-ruby', '>= 1.0.4' # Text-to-Voice
 gem 'nokogiri', '>= 1.10.4'
 gem 'rake'
-<<<<<<< HEAD
 
-# SQLite support
-group :sqlite do
-  gem 'dm-sqlite-adapter'
-end
-
-# PostgreSQL support
-group :postgres do
-  #gem dm-postgres-adapter
-end
-
-# MySQL support
-group :mysql do
-  #gem dm-mysql-adapter
-end
-=======
-gem 'therubyracer'
 gem 'otr-activerecord'
 gem 'sqlite3'
->>>>>>> 5a05bd96
 
 # Geolocation support
 group :geoip do
