--- conflicted
+++ resolved
@@ -26,36 +26,31 @@
 
           #todo antisnatchor: start websocket secure if beef.http.websocket.secure == true
           server = WebSocketServer.new :accepted_domains => "0.0.0.0",
-<<<<<<< HEAD
                                        :port => port
           print_info("WebSocket server started: port [#{port.to_s}], secure [#{secure.to_s}]")
-          server.run() do |ws|
-=======
-                                       :port => config.get("beef.http.websocket.port")
-          websThread = Thread.new  {
-                    server.run() do |ws|
->>>>>>> e1134e2f
-            #@TODO debug print the path and who request for hooked browser mapping
-            print_info("Path requested #{ws.path} Origins #{ws.origin}")
-            if ws.path == "/"
-              ws.handshake() #accept and connect
+          Thread.new {
+            server.run() do |ws|
+              #@TODO debug print the path and who request for hooked browser mapping
+              print_info("WebSocket -> Path requested [#{ws.path}], Origin [#{ws.origin}]")
+              if ws.path == "/"
+                ws.handshake() #accept and connect
 
-              while true
-                #command interpretation
-                message=ws.receve()
+                while true
+                  #command interpretation
+                  message=ws.receve()
 
-                if (message!="helo")
-                  #module return value case
-                else
-                  print_info("Browser #{ws.origin} says helo! ws is running")
+                  if (message!="helo")
+                    #module return value case
+                  else
+                    print_info("Browser #{ws.origin} says helo! ws is running")
+                  end
+
                 end
-
               end
             end
-                    end
-                    }
+          }
+        end
       end
     end
   end
-  end
-  end+end