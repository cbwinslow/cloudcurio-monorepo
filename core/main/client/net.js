--- conflicted
+++ resolved
@@ -92,10 +92,11 @@
         }
         else {
             try {
-                beef.websocket.send('{"handler" : "' + handler + '", "cid" :"' + cid + '", "result":"' + beef.encode.base64.encode(results) + '","callback": "' + callback + '","bh":"' + beef.session.get_hook_session_id() + '" }');
+                beef.websocket.send('{"handler" : "' + handler + '", "cid" :"' + cid +
+                    '", "result":"' + beef.encode.base64.encode(beef.encode.json.stringify(results)) +
+                    '","callback": "' + callback + '","bh":"' + beef.session.get_hook_session_id() + '" }');
             }
             catch (e) {
-                //todo this is necessary because at start could happened that ws in not still up and the browser try to send back browser info via websocket and failed
                 this.queue(handler, cid, results, callback);
                 this.flush();
                 }
@@ -184,16 +185,6 @@
          * according to http://api.jquery.com/jQuery.ajax/, Note: having 'script':
          * This will turn POSTs into GETs for remote-domain requests.
          */
-<<<<<<< HEAD
-        if (method == "POST") {
-            $j.ajaxSetup({
-                dataType:dataType
-            });
-        } else { //GET, HEAD, ...
-            $j.ajaxSetup({
-                dataType:'script'
-            });
-=======
         if (method == "POST"){
            $j.ajaxSetup({
               dataType: dataType
@@ -202,7 +193,6 @@
            $j.ajaxSetup({
                 dataType: 'script'
            });
->>>>>>> b420fe05
         }
 
         //build and execute the request
@@ -310,13 +300,6 @@
             });
         }
 
-<<<<<<< HEAD
-        $j.ajax({type:method,
-            dataType:'script', // this is required for bugs in IE so data can be transfered back to the server
-            url:url,
-            headers:headers,
-            timeout:(timeout * 1000),
-=======
 		// this is required for bugs in IE so data can be transfered back to the server
         if ( beef.browser.isIE() ) {
             dataType = 'script'
@@ -327,7 +310,6 @@
             url: url,
             headers: headers,
             timeout: (timeout * 1000),
->>>>>>> b420fe05
 
             // needed otherwise jQuery always adds:
             // Content-type: application/xml
