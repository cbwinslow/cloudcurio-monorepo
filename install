--- conflicted
+++ resolved
@@ -15,9 +15,8 @@
 
 
 command_exists () {
-<<<<<<< HEAD
 
-  command -v "${1}" /dev/null 2&>1
+  command -v "$1" /dev/null 2&>/dev/null
 }
 
 
@@ -29,9 +28,6 @@
   if [ "$(echo "${REPLY}" | tr "[:upper:]" "[:lower:]")" = "n" ] ; then
     fatal 'Installation aborted'
   fi
-=======
-  command -v "$1" /dev/null 2&>/dev/null
->>>>>>> cf6a7201
 }
 
 
@@ -122,7 +118,6 @@
     info 'Installing bundler gem'
     gem install bundler
   fi
-<<<<<<< HEAD
 }
 
 
@@ -163,44 +158,4 @@
   install_beef
 }
 
-main "$@"
-=======
-else
-  fatal "Ruby is not installed. Please install Ruby ${MIN_RUBY_VER} (or newer) and restart the installer."
-fi
-
-#if command_exists rbenv
-#then
-#  info 'rbenv is installed'
-#elif command_exists rvm
-#then
-#  info 'rvm is installed'
-#else
-#  fatal 'Could not find Ruby environment manager!
-#Please install either RVM or rbenv and restart the installer
-#For more information:
-#  * rbenv: https://github.com/rbenv/rbenv
-#  * rvm: https://rvm.io/rvm/install'
-#fi
-
-info 'Detecting bundler gem...'
-if command_exists bundler
-then
-  info 'bundler gem is installed'
-else
-  info 'Installing bundler gem'
-  gem install bundler
-fi
-
-info "Installing required Ruby gems..."
-bundle install --without test development
-
-echo
-echo "=========================================="
-echo
-echo "  Install completed successfully!"
-echo "  Run './beef' to launch BeEF"
-echo
-echo "=========================================="
-echo
->>>>>>> cf6a7201
+main "$@"