#
# Copyright (c) 2006-2020 Wade Alcorn - wade@bindshell.net
# Browser Exploitation Framework (BeEF) - http://beefproject.com
# See the file 'doc/COPYING' for copying permission
#

require 'rest-client'
require 'json'
require_relative '../../../../support/constants'
require_relative '../../../../support/beef_test'

RSpec.describe 'Browser details handler' do
	before(:all) do
<<<<<<< HEAD
		# Note: rake spec passes --patterns which causes BeEF to pickup this argument via optparse. I can't see a better way at the moment to filter this out. Therefore ARGV=[] for this test.
		ARGV = []

		# Set config
=======
>>>>>>> bd354697
		@config = BeEF::Core::Configuration.instance
		@config.set('beef.credentials.user', "beef")
		@config.set('beef.credentials.passwd', "beef")
		@username = @config.get('beef.credentials.user')
		@password = @config.get('beef.credentials.passwd')
		
<<<<<<< HEAD
		# Generate API token
		BeEF::Core::Crypto::api_token

		# Load up and connect to DB
		ActiveRecord::Base.logger = nil
		OTR::ActiveRecord.migrations_paths = [File.join('core', 'main', 'ar-migrations')]
		OTR::ActiveRecord.configure_from_hash!(adapter:'sqlite3', database:'beef.db')

		# Migrate (if required)
=======
		# Load BeEF extensions and modules
		# Always load Extensions, as previous changes to the config from other tests may affect
		# whether or not this test passes.
		BeEF::Extensions.load
		sleep 2

		# Check if modules already loaded. No need to reload.
		if @config.get('beef.module').nil?
			print_info "Loading in BeEF::Modules"
			BeEF::Modules.load

			sleep 2
		else
				print_info "Modules already loaded"
		end

		# Grab DB file and regenerate if requested
		print_info "Loading database"
		db_file = @config.get('beef.database.file')

		if BeEF::Core::Console::CommandLine.parse[:resetdb]
			print_info 'Resetting the database for BeEF.'
			File.delete(db_file) if File.exists?(db_file)
		end

		# Load up DB and migrate if necessary
		ActiveRecord::Base.logger = nil
		OTR::ActiveRecord.migrations_paths = [File.join('core', 'main', 'ar-migrations')]
		OTR::ActiveRecord.configure_from_hash!(adapter:'sqlite3', database: db_file)

>>>>>>> bd354697
		context = ActiveRecord::Migration.new.migration_context
		if context.needs_migration?
		  ActiveRecord::Migrator.new(:up, context.migrations, context.schema_migration).migrate
		end

<<<<<<< HEAD
		# Prepare hook server
		http_hook_server = BeEF::Core::Server.instance
		http_hook_server.prepare

=======
		sleep 2

		BeEF::Core::Migration.instance.update_db!

		# add AutoRunEngine rule
		test_rule =  {"name"=>"Display an alert", "author"=>"mgeeky", "browser"=>"ALL", "browser_version"=>"ALL", "os"=>"ALL", "os_version"=>"ALL", "modules"=>[{"name"=>"alert_dialog", "condition"=>nil, "options"=>{"text"=>"You've been BeEFed ;>"}}], "execution_order"=>[0], "execution_delay"=>[0], "chain_mode"=>"sequential"}

		BeEF::Core::AutorunEngine::RuleLoader.instance.load_directory
		# are_engine.R

		# Spawn HTTP Server
		print_info "Starting HTTP Hook Server"
		http_hook_server = BeEF::Core::Server.instance
		http_hook_server.prepare

		# Generate a token for the server to respond with
		BeEF::Core::Crypto::api_token

		# Initiate server start-up
>>>>>>> bd354697
		@pids = fork do
			BeEF::API::Registrar.instance.fire(BeEF::API::Server, 'pre_http_start', http_hook_server)
		end
		@pid = fork do
			http_hook_server.start
		end

<<<<<<< HEAD
		# Wait for server to start
		sleep 1
	end
  
	after(:all) do
		Process.kill("KILL",@pid)
		Process.kill("KILL",@pids)
 	end

	it 'browser details handler working', :run_on_browserstack => true do
		api = BeefRestClient.new('http', ATTACK_DOMAIN, '3000', BEEF_USER, BEEF_PASSWD)
		response = api.auth()

		@token = response[:token]

		puts "Successfully authenticated. API token: #{@token}"
		puts 'Hooking a new victim, waiting a few seconds...'

		victim = BeefTest.new_victim
		sleep 3.0

		response = RestClient.get "#{RESTAPI_HOOKS}", {:params => {:token => @token}}

		j = JSON.parse(response.body)
		expect(j)
	end
	
	it 'can successfully hook a browser', :run_on_browserstack => true do
		@token  = BeefRestClient.new('http', ATTACK_DOMAIN, '3000', BEEF_USER, BEEF_PASSWD).auth()[:token]

		victim = BeefTest.new_victim
		sleep 3.0

		response = RestClient.get "#{RESTAPI_HOOKS}", {:params => {:token => @token}}

		x = JSON.parse(response.body)
		puts x
		expect(x)
	end
=======
		# Give the server time to start-up
		sleep 1

		# Authenticate to REST API & pull the token from the response
		@response = RestClient.post "#{RESTAPI_ADMIN}/login", { 'username': "#{@username}", 'password': "#{@password}" }.to_json, :content_type => :json
		@token = JSON.parse(@response)['token']

		# Hook new victim
		print_info 'Hooking a new victim, waiting a few seconds...'
		@victim = BeefTest.new_victim

    sleep 3

		# Identify Session ID of victim generated above
		@hooks = JSON.parse(RestClient.get "#{RESTAPI_HOOKS}?token=#{@token}")
	end
  
	after(:all) do
		print_info "Shutting down server"
		Process.kill("KILL",@pid)
		Process.kill("KILL",@pids)
	end

	it 'can successfully hook a browser' do
    expect(@hooks['hooked-browsers']['online']).not_to be_empty
	end

	it 'browser details handler working' do
		session_id = @hooks['hooked-browsers']['online']['0']['session']
		
		print_info "Getting browser details"
		response = RestClient.get "#{RESTAPI_HOOKS}/#{session_id}?token=#{@token}"
		details = JSON.parse(response.body)
		
		expect(@victim.driver.browser.browser.to_s.downcase).to eql (details['browser.name.friendly'].downcase)
	end
	

>>>>>>> bd354697
end<|MERGE_RESOLUTION|>--- conflicted
+++ resolved
@@ -11,30 +11,12 @@
 
 RSpec.describe 'Browser details handler' do
 	before(:all) do
-<<<<<<< HEAD
-		# Note: rake spec passes --patterns which causes BeEF to pickup this argument via optparse. I can't see a better way at the moment to filter this out. Therefore ARGV=[] for this test.
-		ARGV = []
-
-		# Set config
-=======
->>>>>>> bd354697
 		@config = BeEF::Core::Configuration.instance
 		@config.set('beef.credentials.user', "beef")
 		@config.set('beef.credentials.passwd', "beef")
 		@username = @config.get('beef.credentials.user')
 		@password = @config.get('beef.credentials.passwd')
 		
-<<<<<<< HEAD
-		# Generate API token
-		BeEF::Core::Crypto::api_token
-
-		# Load up and connect to DB
-		ActiveRecord::Base.logger = nil
-		OTR::ActiveRecord.migrations_paths = [File.join('core', 'main', 'ar-migrations')]
-		OTR::ActiveRecord.configure_from_hash!(adapter:'sqlite3', database:'beef.db')
-
-		# Migrate (if required)
-=======
 		# Load BeEF extensions and modules
 		# Always load Extensions, as previous changes to the config from other tests may affect
 		# whether or not this test passes.
@@ -65,18 +47,11 @@
 		OTR::ActiveRecord.migrations_paths = [File.join('core', 'main', 'ar-migrations')]
 		OTR::ActiveRecord.configure_from_hash!(adapter:'sqlite3', database: db_file)
 
->>>>>>> bd354697
 		context = ActiveRecord::Migration.new.migration_context
 		if context.needs_migration?
 		  ActiveRecord::Migrator.new(:up, context.migrations, context.schema_migration).migrate
 		end
 
-<<<<<<< HEAD
-		# Prepare hook server
-		http_hook_server = BeEF::Core::Server.instance
-		http_hook_server.prepare
-
-=======
 		sleep 2
 
 		BeEF::Core::Migration.instance.update_db!
@@ -96,7 +71,6 @@
 		BeEF::Core::Crypto::api_token
 
 		# Initiate server start-up
->>>>>>> bd354697
 		@pids = fork do
 			BeEF::API::Registrar.instance.fire(BeEF::API::Server, 'pre_http_start', http_hook_server)
 		end
@@ -104,47 +78,6 @@
 			http_hook_server.start
 		end
 
-<<<<<<< HEAD
-		# Wait for server to start
-		sleep 1
-	end
-  
-	after(:all) do
-		Process.kill("KILL",@pid)
-		Process.kill("KILL",@pids)
- 	end
-
-	it 'browser details handler working', :run_on_browserstack => true do
-		api = BeefRestClient.new('http', ATTACK_DOMAIN, '3000', BEEF_USER, BEEF_PASSWD)
-		response = api.auth()
-
-		@token = response[:token]
-
-		puts "Successfully authenticated. API token: #{@token}"
-		puts 'Hooking a new victim, waiting a few seconds...'
-
-		victim = BeefTest.new_victim
-		sleep 3.0
-
-		response = RestClient.get "#{RESTAPI_HOOKS}", {:params => {:token => @token}}
-
-		j = JSON.parse(response.body)
-		expect(j)
-	end
-	
-	it 'can successfully hook a browser', :run_on_browserstack => true do
-		@token  = BeefRestClient.new('http', ATTACK_DOMAIN, '3000', BEEF_USER, BEEF_PASSWD).auth()[:token]
-
-		victim = BeefTest.new_victim
-		sleep 3.0
-
-		response = RestClient.get "#{RESTAPI_HOOKS}", {:params => {:token => @token}}
-
-		x = JSON.parse(response.body)
-		puts x
-		expect(x)
-	end
-=======
 		# Give the server time to start-up
 		sleep 1
 
@@ -183,5 +116,4 @@
 	end
 	
 
->>>>>>> bd354697
 end