--- conflicted
+++ resolved
@@ -12,30 +12,12 @@
 RSpec.describe 'AutoRunEngine test' do
 
 	before(:all) do
-<<<<<<< HEAD
-		# Note: rake spec passes --patterns which causes BeEF to pickup this argument via optparse. I can't see a better way at the moment to filter this out. Therefore ARGV=[] for this test.
-		ARGV = []
-
-		# Set config
-=======
->>>>>>> bd354697
 		@config = BeEF::Core::Configuration.instance
 		@config.set('beef.credentials.user', "beef")
 		@config.set('beef.credentials.passwd', "beef")
 		@username = @config.get('beef.credentials.user')
 		@password = @config.get('beef.credentials.passwd')
 		
-<<<<<<< HEAD
-		# Generate API token
-		BeEF::Core::Crypto::api_token
-
-		# Load up and connect to DB
-		ActiveRecord::Base.logger = nil
-		OTR::ActiveRecord.migrations_paths = [File.join('core', 'main', 'ar-migrations')]
-		OTR::ActiveRecord.configure_from_hash!(adapter:'sqlite3', database:'beef.db')
-		
-		# Migrate (if required)
-=======
 		# Load BeEF extensions and modules
 		# Always load Extensions, as previous changes to the config from other tests may affect
 		# whether or not this test passes.
@@ -66,23 +48,11 @@
 		OTR::ActiveRecord.migrations_paths = [File.join('core', 'main', 'ar-migrations')]
 		OTR::ActiveRecord.configure_from_hash!(adapter:'sqlite3', database: db_file)
 
->>>>>>> bd354697
 		context = ActiveRecord::Migration.new.migration_context
 		if context.needs_migration?
 		  ActiveRecord::Migrator.new(:up, context.migrations, context.schema_migration).migrate
 		end
 
-<<<<<<< HEAD
-		# Add AutoRunEngine rule
-		test_rule =  {"name"=>"Display an alert", "author"=>"mgeeky", "browser"=>"ALL", "browser_version"=>"ALL", "os"=>"ALL", "os_version"=>"ALL", "modules"=>[{"name"=>"alert_dialog", "condition"=>nil, "options"=>{"text"=>"You've been BeEFed ;>"}}], "execution_order"=>[0], "execution_delay"=>[0], "chain_mode"=>"sequential"}
-
-		BeEF::Core::AutorunEngine::RuleLoader.instance.load_directory
-
-		# Prepare hook server
-		http_hook_server = BeEF::Core::Server.instance
-		http_hook_server.prepare
-
-=======
 		sleep 2
 
 		BeEF::Core::Migration.instance.update_db!
@@ -102,20 +72,14 @@
 		BeEF::Core::Crypto::api_token
 
 		# Initiate server start-up
->>>>>>> bd354697
 		@pids = fork do
 			BeEF::API::Registrar.instance.fire(BeEF::API::Server, 'pre_http_start', http_hook_server)
 		end
 		@pid = fork do
 			http_hook_server.start
 		end
-<<<<<<< HEAD
-		
-		# Wait for server to start
-=======
 
 		# Give the server time to start-up
->>>>>>> bd354697
 		sleep 1
 
 		# Authenticate to REST API & pull the token from the response
@@ -124,32 +88,11 @@
 	end
   
 	after(:all) do
-<<<<<<< HEAD
-=======
 		print_info "Shutting down server"
->>>>>>> bd354697
 		Process.kill("KILL",@pid)
 		Process.kill("KILL",@pids)
  	end
 
-<<<<<<< HEAD
-	it 'AutoRunEngine is working', :run_on_browserstack => true do
-		api = BeefRestClient.new('http', ATTACK_DOMAIN, '3000', BEEF_USER, BEEF_PASSWD)
-		response = api.auth()
-
-		@token = response[:token]
-
-		puts "Successfully authenticated. API token: #{@token}"
-		puts 'Hooking a new victim, waiting a few seconds...'
-
-		victim = BeefTest.new_victim
-		sleep 5.0
-
-		response = RestClient.get "#{RESTAPI_HOOKS}", {:params => {:token => @token}}
-
-		j = JSON.parse(response.body)
-		expect(j)
-=======
 	it 'AutoRunEngine is working' do
 		print_info 'Hooking a new victim, waiting a few seconds...'
 		victim = BeefTest.new_victim
@@ -160,7 +103,6 @@
 		result_data = JSON.parse(response)
 
     expect(result_data['hooked-browsers']['online']).not_to be_empty
->>>>>>> bd354697
 	end
  
 end