--- conflicted
+++ resolved
@@ -37,14 +37,10 @@
   config.expect_with :rspec do |c|
     c.syntax = :expect
   end
-<<<<<<< HEAD
- 
-=======
   config.around do |example|
     ActiveRecord::Base.transaction do
       example.run
       raise ActiveRecord::Rollback
     end
   end
->>>>>>> 5a05bd96
 end