--- conflicted
+++ resolved
@@ -1,4 +1,29 @@
-<<<<<<< HEAD
+# Dependencies
+node_modules/
+.pnpm-store/
+
+# Environment variables
+.env*
+*.local
+
+# Next.js
+.next/
+out/
+build/
+
+# Prisma
+prisma/migrations/
+*.db
+
+# Python
+__pycache__/
+*.pyc
+*.pyo
+*$py.class
+*.sqlite3
+venv/
+.env
+
 # Byte-compiled / optimized / DLL files
 __pycache__/
 *.py[cod]
@@ -175,59 +200,14 @@
 .env.local
 .env.production
 .env.development
-=======
-# Dependencies
-node_modules/
-.pnpm-store/
-
-# Environment variables
-.env*
-*.local
-
-# Next.js
-.next/
-out/
-build/
-
-# Prisma
-prisma/migrations/
-*.db
-
-# Python
-__pycache__/
-*.pyc
-*.pyo
-*$py.class
-*.sqlite3
-venv/
-.env
-
-# Ansible
-*.retry
-*.log
-
-# Dist
-dist/
-
-# OS generated
-.DS_Store
-.DS_Store?
-._*
-.Spotlight-V100
-.Trashes
-ehthumbs.db
-Thumbs.db
-*.log
-
-# Editor directories and files
-.vscode/settings.json
-.idea
->>>>>>> 23191962
+
 *.swp
 *.swo
 *~
 
-<<<<<<< HEAD
+# Embedded repos
+ansible-installer/tui/bubbletea/
+
 # Docker
 .dockerenv
 .dockerinit
@@ -241,8 +221,4 @@
 # Local configuration files
 config_local.py
 local_settings.py
-.env*
-=======
-# Embedded repos
-ansible-installer/tui/bubbletea/
->>>>>>> 23191962
+.env*