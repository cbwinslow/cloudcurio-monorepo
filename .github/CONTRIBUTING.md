--- conflicted
+++ resolved
@@ -1,3 +1,14 @@
+# Contributing
+### Anyone is welcome to make BeEF better!
+Thank you for wanting to contribute to BeEF. It's effort like yours that helps make BeEF such a great tool.
+
+Following these guidelines shows that you respect the time of the developers developing this open source project and helps them help you. In response to this, they should return that respect in addressing your issue, assisting with changes, and helping you finalize your pull requests.
+
+###  We want any form helpful of contributions!
+
+
+ BeEF is an open source project and we love to receive contributions from the community! There are many ways to contribute, from writing tutorials or blog posts, improving or translating the documentation, answering questions on the project, submitting bug reports and feature requests or writing or reviewing code which can be merged into BeEF itself.
+
 # Contributing
 ### Anyone is welcome to make BeEF better!
 Thank you for wanting to contribute to BeEF. It's effort like yours that helps make BeEF such a great tool.
@@ -5,21 +16,84 @@
 Following these guidelines shows that you respect the time of the developers developing this open source project and helps them help you. In response to this, they should return that respect in addressing your issue, assisting with changes, and helping you finalize your pull requests.
 
 
-<<<<<<< HEAD
 ###  We want any form helpful of contributions!
-=======
-1. Fork the repository and create a new branch
->>>>>>> 381cbec8
 
  BeEF is an open source project and we love to receive contributions from the community! There are many ways to contribute, from writing tutorials or blog posts, improving or translating the documentation, answering questions on the project, submitting bug reports and feature requests or writing or reviewing code which can be merged into BeEF itself.
 
 
-<<<<<<< HEAD
-=======
-4. Make a pull request from the forked branch to BeEF master
 
-See https://github.com/beefproject/beef/wiki/BeEF-Testing for steps to write tests.
->>>>>>> 381cbec8
+# Ground Rules
+
+###  Responsibilities
+> * When making an issue, ensure the issue template is filled out, failure to do so can and will result in a closed ticket and a delay in support.
+> * We now have a two-week of unresponsiveness period before closing a ticket, if this happens, just comment responding and @ whoever closed the ticket. 
+> * Ensure cross-platform compatibility for every change that's accepted. Mac and Linux are currently supported.
+> * Create issues for any major changes and enhancements that you wish to make. Discuss things transparently and get community feedback.
+> * Ensure language is as respectful and appropriate as possible. 
+> * Keep merges as straightforward as possible, only address one issue per commit where possible.
+> * Be welcoming to newcomers and try to assist where possible, everyone needs help. 
+
+# Where to start
+### Looking to make your first contribution 
+
+ Unsure where to begin contributing to BeEF? You can start by looking through these issues:
+
+ * Good First Issue - issues which should only require a few changes, and are good to start with.
+ * Question - issues which are a question and need a response. A good way to learn more about BeEF is to try to solve a problem.
+
+At this point, you're ready to make your changes! Feel free to ask for help; everyone is a beginner at first.
+
+If a maintainer asks you to "rebase" your PR, they're saying that code has changed, and that you need to update your branch so it's easier to merge.
+
+### Ruby best practise 
+Do read through: https://rubystyle.guide
+Try and follow through with the practices throughout, even going through it once will help keep the codebase consistent.
+
+# Getting started
+
+### How to submit a contribution.
+
+1. Create your own fork of the code
+
+2. Checkout the master branch
+> git checkout master
+
+3. Create a new branch for your feature
+> git checkout -b my-cool-new-feature
+
+4. Add your new files
+> git add modules/my-cool-new-module
+
+5. Modify or write a test case/s in Rspec for your changes
+
+6. Commit your changes with a relevant message
+> git commit
+
+7. Push your changes to GitHub
+> git push origin my-cool-new-feature
+
+8. Run all tests again to make sure they all pass
+
+9. Edit existing wiki page / add a new one explaining the new features, including:
+	- sample usage (command snippets, steps and/or screenshots)
+	- internal working (code snippets & explanation)
+
+10. Now browse to the following URL and create your pull request from your fork to beef master
+    - Fill out the Pull Request Template
+    - https://github.com/beefproject/beef/pulls
+
+
+# How to report a bug
+### Explain security disclosures first!
+
+If you find a security vulnerability, do NOT open an issue. Email security@beefproject.com instead.
+
+When the security team receives a security bug email, they will assign it to a primary handler.
+This person will coordinate the fix and release process, involving the following steps:
+
+* Confirm the problem and find the affected versions.
+* Audit code to find any potential similar problems.
+* Prepare fixes 
 
 # Ground Rules
 
