--- conflicted
+++ resolved
@@ -41,16 +41,7 @@
 
       - name: 'Setting up Ruby'
         uses: ruby/setup-ruby@v1
-<<<<<<< HEAD
-<<<<<<< HEAD
-        with:
-          ruby-version: 3.0.3 # Not needed with a .ruby-version file
-=======
         # Ruby version is defined in .ruby-version file
->>>>>>> 5bd0752d (Resolving merge conflicts)
-=======
-        # Ruby version is defined in .ruby-version file
->>>>>>> 5bd0752d
 
       - name: 'Update and Install Dependencies'
         run: |
